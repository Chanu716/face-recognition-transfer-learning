# 🎭 LFW Face Recognition Web App

A complete **face recognition web application** using deep learning with PyTorch and Flask. Features a professional web interface with 99% accuracy on the LFW dataset using ResNet18 transfer learning.

## � Live Demo

![Face Recognition Demo](https://img.shields.io/badge/Status-Live-brightgreen)
![Python](https://img.shields.io/badge/Python-3.8+-blue)
![PyTorch](https://img.shields.io/badge/PyTorch-1.x-red)
![Flask](https://img.shields.io/badge/Flask-2.x-green)

**🚀 Quick Start:** `python app.py` → Open `http://localhost:5000`

## ✨ Features

### 🎯 **Core Capabilities**
- **99% Accuracy** - ResNet18 transfer learning model
- **62 Famous People** - Recognizes celebrities, politicians, athletes
- **Real-time Predictions** - Instant face recognition with confidence scores
- **Professional Web UI** - Modern, responsive design with dark mode

### �️ **Web Application**
- **Drag & Drop Upload** - Easy image upload interface
- **Live Confidence Meter** - Visual confidence scoring
- **Mobile Responsive** - Works on all devices
- **REST API** - JSON endpoints for integration

### 🧠 **Machine Learning**
- **Transfer Learning** - Pre-trained ResNet18 backbone
- **Data Augmentation** - Robust training pipeline
- **Model Comparison** - Basic CNN vs Transfer Learning analysis
- **Performance Metrics** - Comprehensive evaluation tools

## 🏗️ Project Structure

```
FaceRecognition/
├── 📊 FaceRecognition.ipynb          # Training notebook & analysis
├── 🌐 app.py                         # Flask web server
├── 🧠 model_utils.py                 # Model utilities & classes
├── 🎨 face_recognition_app.html      # Web interface
├── 🏆 best_improved_transfer_model.pth  # Trained model (99% accuracy)
├── 📋 requirements.txt               # Dependencies
├── 📄 README.md                      # This file
├── 📜 LICENSE                        # MIT License
└── 🔧 .gitignore                     # Git ignore rules
```

## � Quick Start

### 1️⃣ **Clone Repository**
```bash
git clone https://github.com/Chanu716/face-recognition-transfer-learning.git
cd face-recognition-transfer-learning
```

### 2️⃣ **Install Dependencies**
```bash
pip install -r requirements.txt
```

### 3️⃣ **Launch Web App**
```bash
python app.py
```

### 4️⃣ **Open Browser**
Navigate to `http://localhost:5000`

## 💻 Usage Guide

### 🌐 **Web Interface**
1. **Upload Image** - Drag & drop or click to select
2. **Get Prediction** - Instant face recognition results
3. **View Confidence** - Color-coded confidence meter
4. **Try Another** - Reset and test more images

### 🔧 **API Endpoints**

#### **Predict Face**
```bash
POST /predict
Content-Type: multipart/form-data

# Response
{
  "success": true,
  "prediction": "George_W_Bush",
  "confidence": 0.987,
  "top_predictions": [
    {"name": "George_W_Bush", "confidence": 0.987},
    {"name": "Tony_Blair", "confidence": 0.008}
  ]
}
```

#### **Health Check**
```bash
GET /health
# Response: {"status": "healthy", "model_loaded": true}
```

### 🐍 **Python API**
```python
from model_utils import load_model, predict_face, get_lfw_class_names

# Load model
model = load_model('best_improved_transfer_model.pth')
class_names = get_lfw_class_names()

# Predict
prediction, confidence = predict_face(model, 'image.jpg', class_names)
print(f"Prediction: {prediction} (Confidence: {confidence:.3f})")
```

## � Recognized People (62 Total)

### 👑 **Politicians**
- George W Bush, Tony Blair, Colin Powell, Jacques Chirac
- Vladimir Putin, Hugo Chavez, Junichiro Koizumi, Donald Rumsfeld

### 🎬 **Celebrities** 
- Angelina Jolie, Jennifer Aniston, Winona Ryder, Jennifer Lopez
- Brad Pitt, Tom Cruise, Johnny Depp, Leonardo DiCaprio

### ⚽ **Athletes**
- Serena Williams, David Beckham, Tiger Woods, Andre Agassi

### 📺 **Media & Others**
- Condoleezza Rice, Kofi Annan, John Ashcroft, Laura Bush

**📋 [View Complete List](https://www.kaggle.com/datasets/jessicali9530/lfw-dataset)**

## 🏆 Model Performance

| Metric | Value |
|--------|-------|
| **Accuracy** | **99.0%** |
| **Model** | ResNet18 Transfer Learning |
| **Dataset** | LFW (Labeled Faces in the Wild) |
| **Classes** | 62 Famous People |
| **Input Size** | 224x224 RGB |
| **Parameters** | ~11M (30% trainable) |

### 📊 **Architecture Comparison**

| Model | Accuracy | Training Time | Parameters |
|-------|----------|---------------|------------|
| Basic CNN | ~75% | ~15 min | ~1.2M |
| **ResNet18 Transfer** | **99%** | **36 min** | **~11M** |

## �️ Technical Details

### 🧠 **Model Architecture**
- **Backbone:** Pre-trained ResNet18 (ImageNet)
- **Transfer Learning:** Frozen early layers
- **Custom Head:** Fully connected classifier
- **Optimization:** Adam with learning rate scheduling
- **Regularization:** Dropout, BatchNorm, Weight decay

### 🌐 **Web Stack**
- **Backend:** Flask 2.x with CORS support
- **Frontend:** HTML5, TailwindCSS, Vanilla JavaScript
- **Features:** Drag-drop upload, real-time predictions
- **Responsive:** Mobile-first design with dark mode

### 📊 **Data Pipeline**
- **Dataset:** LFW via scikit-learn
- **Preprocessing:** Resize, normalize, tensor conversion
- **Augmentation:** Random transforms for robustness
- **Validation:** Stratified train/test split

## 🔧 Development

### 📓 **Jupyter Notebook**
Explore the complete training process:
```bash
jupyter notebook FaceRecognition.ipynb
```

### 🔨 **Local Development**
```bash
# Install in development mode
pip install -e .

# Run with hot reload
export FLASK_ENV=development
python app.py
```

### 🧪 **Testing**
```python
# Test model loading
from model_utils import load_model
model = load_model('best_improved_transfer_model.pth')

# Test prediction
prediction, confidence = predict_face(model, 'test_image.jpg', class_names)
```

## ⚠️ Limitations

- **Closed-Set Recognition:** Only recognizes the 62 trained people
- **Single Face:** Designed for one face per image
- **Domain Specific:** Optimized for LFW dataset individuals
- **No Unknown Detection:** Will classify any face as one of the 62

## 🚀 Future Enhancements

- [ ] **Open-set recognition** for unknown faces
- [ ] **Multi-face detection** in single image
- [ ] **Real-time video** processing
- [ ] **Model optimization** for mobile deployment
- [ ] **Ensemble methods** for improved accuracy

## � Deployment

### 🐳 **Docker** (Recommended)
```dockerfile
FROM python:3.9-slim
COPY . /app
WORKDIR /app
RUN pip install -r requirements.txt
EXPOSE 5000
CMD ["python", "app.py"]
```

### ☁️ **Cloud Platforms**
- **Heroku:** Ready with `requirements.txt`
- **AWS/GCP:** Deploy with gunicorn
- **Vercel/Netlify:** Static frontend + API

## 📊 Dataset Information

**LFW (Labeled Faces in the Wild)**
- **Source:** [Kaggle LFW Dataset](https://www.kaggle.com/datasets/jessicali9530/lfw-dataset)
- **Size:** 13,000+ images
- **Classes:** 62 famous individuals
- **Format:** 224x224 RGB images
- **Split:** 80% train, 20% test

## 👨‍💻 Developer Information

**Name:** Chanikya  
**Email:** [karrichanikya@gmail.com](mailto:karrichanikya@gmail.com)  
**Phone:** [+91 9182789929](tel:+919182789929)

### 🎓 **About This Project**
This project is developed for **educational and learning purposes** to demonstrate:
- Deep learning with PyTorch
- Transfer learning techniques
- Web application development with Flask
- Machine learning model deployment
- Full-stack development skills

## 📝 License

This project is licensed under the **MIT License** - see [LICENSE](LICENSE) file for details.

## 🤝 Contributing

Contributions are welcome! Please feel free to submit a Pull Request.

1. Fork the repository
2. Create feature branch (`git checkout -b feature/amazing-feature`)
3. Commit changes (`git commit -m 'Add amazing feature'`)
4. Push to branch (`git push origin feature/amazing-feature`)
5. Open Pull Request

## ⭐ Support

If you found this project helpful:

1. **⭐ Star this repository**
2. **🍴 Fork for your own projects**
3. **📢 Share with others**
4. **🐛 Report issues**
5. **💡 Suggest improvements**

<<<<<<< HEAD
=======
Created by K Chanikya - feel free to contact me!

Email: karrichanikya@gmail.com
Phone: 9182789929
>>>>>>> 6a0cc300
---

<div align="center">

### 🚀 **Ready to recognize faces? Start now!**

```bash
git clone https://github.com/Chanu716/face-recognition-transfer-learning.git
cd face-recognition-transfer-learning
pip install -r requirements.txt
python app.py
```

**[🌐 Open http://localhost:5000](http://localhost:5000)**

</div><|MERGE_RESOLUTION|>--- conflicted
+++ resolved
@@ -277,13 +277,6 @@
 4. **🐛 Report issues**
 5. **💡 Suggest improvements**
 
-<<<<<<< HEAD
-=======
-Created by K Chanikya - feel free to contact me!
-
-Email: karrichanikya@gmail.com
-Phone: 9182789929
->>>>>>> 6a0cc300
 ---
 
 <div align="center">
